--- conflicted
+++ resolved
@@ -87,17 +87,10 @@
         display: none;
       }
     </style>
-<<<<<<< HEAD
-    <script type="module" crossorigin src="/assets/index-CJn64ckD.js"></script>
-    <link rel="modulepreload" crossorigin href="/assets/vendor-DiiPbxpF.js">
-    <link rel="modulepreload" crossorigin href="/assets/router-Cc-_B42c.js">
-    <link rel="stylesheet" crossorigin href="/assets/index-BoXvLRZ1.css">
-=======
     <script type="module" crossorigin src="/assets/index-PEzCm5v1.js"></script>
     <link rel="modulepreload" crossorigin href="/assets/vendor-DTsEWijE.js">
     <link rel="modulepreload" crossorigin href="/assets/router-BEYi1gQb.js">
     <link rel="stylesheet" crossorigin href="/assets/index-DnfvHi3C.css">
->>>>>>> 5522f172
   </head>
   <body>
     <!-- Removed loading screen for production - React app shows immediately -->
