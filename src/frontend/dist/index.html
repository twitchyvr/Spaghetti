<!DOCTYPE html>
<html lang="en">
  <head>
    <meta charset="UTF-8" />
    <link rel="icon" type="image/svg+xml" href="/favicon.svg" />
    <meta name="viewport" content="width=device-width, initial-scale=1.0" />
    <meta name="description" content="Enterprise Documentation Platform - AI-powered document generation for legal professionals" />
    <meta name="theme-color" content="#0f172a" />
    <title>Enterprise Docs Platform</title>
    
    <!-- Preconnect to external domains for performance -->
    <link rel="preconnect" href="https://fonts.googleapis.com" />
    <link rel="preconnect" href="https://fonts.gstatic.com" crossorigin />
    
    <!-- Security headers (X-Frame-Options moved to nginx for proper HTTP header) -->
    <meta http-equiv="X-Content-Type-Options" content="nosniff" />
    <meta http-equiv="X-XSS-Protection" content="1; mode=block" />
    <meta http-equiv="Referrer-Policy" content="strict-origin-when-cross-origin" />
    
    <!-- Progressive Web App -->
    <link rel="manifest" href="/manifest.json" />
    <meta name="mobile-web-app-capable" content="yes" />
    <meta name="apple-mobile-web-app-capable" content="yes" />
    <meta name="apple-mobile-web-app-status-bar-style" content="default" />
    <meta name="apple-mobile-web-app-title" content="Enterprise Docs" />
    
    <!-- Loading styles to prevent FOUC -->
    <style>
      * {
        box-sizing: border-box;
      }
      
      html, body {
        margin: 0;
        padding: 0;
        font-family: -apple-system, BlinkMacSystemFont, 'Segoe UI', 'Roboto', 'Oxygen',
          'Ubuntu', 'Cantarell', 'Fira Sans', 'Droid Sans', 'Helvetica Neue',
          sans-serif;
        -webkit-font-smoothing: antialiased;
        -moz-osx-font-smoothing: grayscale;
        background-color: #0f172a;
        color: #f8fafc;
      }
      
      #root {
        min-height: 100vh;
        display: flex;
        flex-direction: column;
      }
      
      /* Loading spinner */
      .loading-container {
        position: fixed;
        top: 0;
        left: 0;
        right: 0;
        bottom: 0;
        display: flex;
        align-items: center;
        justify-content: center;
        background-color: #0f172a;
        z-index: 9999;
      }
      
      .loading-spinner {
        width: 40px;
        height: 40px;
        border: 4px solid #1e293b;
        border-top: 4px solid #3b82f6;
        border-radius: 50%;
        animation: spin 1s linear infinite;
      }
      
      @keyframes spin {
        0% { transform: rotate(0deg); }
        100% { transform: rotate(360deg); }
      }
      
      .loading-text {
        margin-top: 1rem;
        color: #64748b;
        font-size: 0.875rem;
      }
      
      /* Hide loading when app is ready */
      .app-ready .loading-container {
        display: none;
      }
    </style>
<<<<<<< HEAD
    <script type="module" crossorigin src="/assets/index-DK_hZk0u.js"></script>
    <link rel="modulepreload" crossorigin href="/assets/vendor-DiiPbxpF.js">
    <link rel="modulepreload" crossorigin href="/assets/router-Cc-_B42c.js">
=======
    <script type="module" crossorigin src="/assets/index-iO-Q8PHD.js"></script>
    <link rel="modulepreload" crossorigin href="/assets/vendor-DTsEWijE.js">
    <link rel="modulepreload" crossorigin href="/assets/router-BEYi1gQb.js">
>>>>>>> db62c63a
    <link rel="stylesheet" crossorigin href="/assets/index-DnfvHi3C.css">
  </head>
  <body>
    <!-- Removed loading screen for production - React app shows immediately -->
    <div id="root"></div>
  </body>
</html><|MERGE_RESOLUTION|>--- conflicted
+++ resolved
@@ -87,15 +87,9 @@
         display: none;
       }
     </style>
-<<<<<<< HEAD
-    <script type="module" crossorigin src="/assets/index-DK_hZk0u.js"></script>
-    <link rel="modulepreload" crossorigin href="/assets/vendor-DiiPbxpF.js">
-    <link rel="modulepreload" crossorigin href="/assets/router-Cc-_B42c.js">
-=======
     <script type="module" crossorigin src="/assets/index-iO-Q8PHD.js"></script>
     <link rel="modulepreload" crossorigin href="/assets/vendor-DTsEWijE.js">
     <link rel="modulepreload" crossorigin href="/assets/router-BEYi1gQb.js">
->>>>>>> db62c63a
     <link rel="stylesheet" crossorigin href="/assets/index-DnfvHi3C.css">
   </head>
   <body>
