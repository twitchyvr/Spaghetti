--- conflicted
+++ resolved
@@ -1,351 +1,10 @@
-
-<<<<<<< HEAD
-import { useState, useEffect } from 'react';
-import { Search, Upload, Grid, List, Filter, Download, Eye, Edit, Trash2, Tag, Calendar, User, FileText } from 'lucide-react';
-import DocumentUpload from '../components/documents/DocumentUpload';
-=======
 import { useState } from 'react';
 import { DocumentList } from '../components/documents/DocumentList';
 import { DocumentUpload } from '../components/documents/DocumentUpload';
->>>>>>> 33072dbc
 
 interface Document {
   id: string;
   title: string;
-<<<<<<< HEAD
-  documentType: string;
-  industry: string;
-  status: 'Draft' | 'InReview' | 'Approved' | 'Published' | 'Archived';
-  createdAt: string;
-  updatedAt: string;
-  createdByName: string;
-  fileName?: string;
-  contentType?: string;
-  fileSize?: number;
-  version: number;
-  isLatestVersion: boolean;
-  tagNames: string[];
-}
-
-interface PaginatedResponse<T> {
-  items: T[];
-  page: number;
-  pageSize: number;
-  totalItems: number;
-  totalPages: number;
-  hasNextPage: boolean;
-  hasPreviousPage: boolean;
-}
-
-export default function Documents() {
-  const [documents, setDocuments] = useState<Document[]>([]);
-  const [loading, setLoading] = useState(true);
-  const [viewMode, setViewMode] = useState<'grid' | 'list'>('list');
-  const [searchTerm, setSearchTerm] = useState('');
-  const [selectedDocuments, setSelectedDocuments] = useState<Set<string>>(new Set());
-  const [showUpload, setShowUpload] = useState(false);
-  const [filters, setFilters] = useState({
-    documentType: '',
-    industry: '',
-    status: '',
-    tags: [] as string[]
-  });
-  const [pagination, setPagination] = useState({
-    page: 1,
-    pageSize: 12,
-    totalItems: 0,
-    totalPages: 0
-  });
-
-  // Mock data for demo - replace with actual API calls
-  useEffect(() => {
-    const fetchDocuments = async () => {
-      setLoading(true);
-      try {
-        // Simulate API call
-        await new Promise(resolve => setTimeout(resolve, 1000));
-        
-        const mockDocuments: Document[] = [
-          {
-            id: '1',
-            title: 'Software Development Agreement',
-            documentType: 'Contract',
-            industry: 'Technology',
-            status: 'Published',
-            createdAt: '2024-01-15T10:30:00Z',
-            updatedAt: '2024-01-16T14:20:00Z',
-            createdByName: 'John Doe',
-            fileName: 'software-dev-agreement.pdf',
-            contentType: 'application/pdf',
-            fileSize: 2048576,
-            version: 2,
-            isLatestVersion: true,
-            tagNames: ['contract', 'technology', 'legal']
-          },
-          {
-            id: '2',
-            title: 'Product Requirements Document',
-            documentType: 'Specification',
-            industry: 'Technology',
-            status: 'InReview',
-            createdAt: '2024-01-14T09:15:00Z',
-            updatedAt: '2024-01-15T11:45:00Z',
-            createdByName: 'Jane Smith',
-            fileName: 'prd-v1.docx',
-            contentType: 'application/vnd.openxmlformats-officedocument.wordprocessingml.document',
-            fileSize: 1024000,
-            version: 1,
-            isLatestVersion: true,
-            tagNames: ['product', 'requirements', 'specification']
-          },
-          {
-            id: '3',
-            title: 'Company Policy Manual',
-            documentType: 'Policy',
-            industry: 'General',
-            status: 'Published',
-            createdAt: '2024-01-13T08:00:00Z',
-            updatedAt: '2024-01-14T16:30:00Z',
-            createdByName: 'HR Department',
-            fileName: 'policy-manual.pdf',
-            contentType: 'application/pdf',
-            fileSize: 5242880,
-            version: 3,
-            isLatestVersion: true,
-            tagNames: ['policy', 'hr', 'internal']
-          }
-        ];
-
-        setDocuments(mockDocuments);
-        setPagination({
-          page: 1,
-          pageSize: 12,
-          totalItems: mockDocuments.length,
-          totalPages: Math.ceil(mockDocuments.length / 12)
-        });
-      } catch (error) {
-        console.error('Error fetching documents:', error);
-      } finally {
-        setLoading(false);
-      }
-    };
-
-    fetchDocuments();
-  }, [searchTerm, filters]);
-
-  const formatFileSize = (bytes?: number): string => {
-    if (!bytes) return 'Unknown';
-    const sizes = ['Bytes', 'KB', 'MB', 'GB'];
-    const i = Math.floor(Math.log(bytes) / Math.log(1024));
-    return Math.round(bytes / Math.pow(1024, i) * 100) / 100 + ' ' + sizes[i];
-  };
-
-  const formatDate = (dateString: string): string => {
-    return new Date(dateString).toLocaleDateString('en-US', {
-      year: 'numeric',
-      month: 'short',
-      day: 'numeric'
-    });
-  };
-
-  const getStatusColor = (status: string): string => {
-    switch (status) {
-      case 'Draft': return 'bg-gray-100 text-gray-800';
-      case 'InReview': return 'bg-yellow-100 text-yellow-800';
-      case 'Approved': return 'bg-green-100 text-green-800';
-      case 'Published': return 'bg-blue-100 text-blue-800';
-      case 'Archived': return 'bg-purple-100 text-purple-800';
-      default: return 'bg-gray-100 text-gray-800';
-    }
-  };
-
-  const toggleDocumentSelection = (documentId: string) => {
-    const newSelection = new Set(selectedDocuments);
-    if (newSelection.has(documentId)) {
-      newSelection.delete(documentId);
-    } else {
-      newSelection.add(documentId);
-    }
-    setSelectedDocuments(newSelection);
-  };
-
-  const handleSelectAll = () => {
-    if (selectedDocuments.size === documents.length) {
-      setSelectedDocuments(new Set());
-    } else {
-      setSelectedDocuments(new Set(documents.map(d => d.id)));
-    }
-  };
-
-  const DocumentCard = ({ document }: { document: Document }) => (
-    <div className="bg-card border rounded-lg p-4 hover:shadow-md transition-shadow">
-      <div className="flex items-start justify-between mb-3">
-        <div className="flex items-center space-x-2">
-          <input
-            type="checkbox"
-            checked={selectedDocuments.has(document.id)}
-            onChange={() => toggleDocumentSelection(document.id)}
-            className="rounded border-gray-300"
-          />
-          <FileText className="icon-md text-blue-500" />
-        </div>
-        <div className="flex space-x-1">
-          <button className="p-1 hover:bg-gray-100 rounded">
-            <Eye className="icon-sm" />
-          </button>
-          <button className="p-1 hover:bg-gray-100 rounded">
-            <Download className="icon-sm" />
-          </button>
-          <button className="p-1 hover:bg-gray-100 rounded">
-            <Edit className="icon-sm" />
-          </button>
-        </div>
-      </div>
-      
-      <h3 className="font-semibold text-sm mb-2 line-clamp-2">{document.title}</h3>
-      
-      <div className="space-y-2 text-xs text-muted-foreground">
-        <div className="flex items-center space-x-4">
-          <span className={`px-2 py-1 rounded-full text-xs ${getStatusColor(document.status)}`}>
-            {document.status}
-          </span>
-          <span>v{document.version}</span>
-        </div>
-        
-        <div className="flex items-center space-x-1">
-          <User className="icon-xs" />
-          <span>{document.createdByName}</span>
-        </div>
-        
-        <div className="flex items-center space-x-1">
-          <Calendar className="icon-xs" />
-          <span>{formatDate(document.updatedAt)}</span>
-        </div>
-        
-        {document.fileSize && (
-          <div className="text-xs">
-            {formatFileSize(document.fileSize)}
-          </div>
-        )}
-        
-        {document.tagNames.length > 0 && (
-          <div className="flex flex-wrap gap-1">
-            {document.tagNames.slice(0, 3).map(tag => (
-              <span key={tag} className="px-1 py-0.5 bg-gray-100 text-gray-600 rounded text-xs">
-                {tag}
-              </span>
-            ))}
-            {document.tagNames.length > 3 && (
-              <span className="text-xs text-muted-foreground">+{document.tagNames.length - 3}</span>
-            )}
-          </div>
-        )}
-      </div>
-    </div>
-  );
-
-  const DocumentListItem = ({ document }: { document: Document }) => (
-    <div className="bg-card border rounded-lg p-4 hover:shadow-sm transition-shadow">
-      <div className="flex items-center space-x-4">
-        <input
-          type="checkbox"
-          checked={selectedDocuments.has(document.id)}
-          onChange={() => toggleDocumentSelection(document.id)}
-          className="rounded border-gray-300"
-        />
-        
-        <FileText className="icon-lg text-blue-500 flex-shrink-0" />
-        
-        <div className="flex-grow min-w-0">
-          <div className="flex items-center space-x-3 mb-1">
-            <h3 className="font-semibold truncate">{document.title}</h3>
-            <span className={`px-2 py-1 rounded-full text-xs flex-shrink-0 ${getStatusColor(document.status)}`}>
-              {document.status}
-            </span>
-            <span className="text-sm text-muted-foreground flex-shrink-0">v{document.version}</span>
-          </div>
-          
-          <div className="flex items-center space-x-6 text-sm text-muted-foreground">
-            <div className="flex items-center space-x-1">
-              <User className="icon-xs" />
-              <span>{document.createdByName}</span>
-            </div>
-            
-            <div className="flex items-center space-x-1">
-              <Calendar className="icon-xs" />
-              <span>{formatDate(document.updatedAt)}</span>
-            </div>
-            
-            <span>{document.documentType}</span>
-            
-            {document.fileSize && (
-              <span>{formatFileSize(document.fileSize)}</span>
-            )}
-          </div>
-          
-          {document.tagNames.length > 0 && (
-            <div className="flex flex-wrap gap-1 mt-2">
-              {document.tagNames.map(tag => (
-                <span key={tag} className="px-2 py-1 bg-gray-100 text-gray-600 rounded-full text-xs">
-                  {tag}
-                </span>
-              ))}
-            </div>
-          )}
-        </div>
-        
-        <div className="flex space-x-1 flex-shrink-0">
-          <button className="p-2 hover:bg-gray-100 rounded">
-            <Eye className="icon-sm" />
-          </button>
-          <button className="p-2 hover:bg-gray-100 rounded">
-            <Download className="icon-sm" />
-          </button>
-          <button className="p-2 hover:bg-gray-100 rounded">
-            <Edit className="icon-sm" />
-          </button>
-          <button className="p-2 hover:bg-gray-100 rounded text-red-500">
-            <Trash2 className="icon-sm" />
-          </button>
-        </div>
-      </div>
-    </div>
-  );
-
-  return (
-    <div className="p-6 space-y-6">
-      {/* Header */}
-      <div className="flex flex-col lg:flex-row lg:items-center lg:justify-between">
-        <div>
-          <h1 className="text-2xl font-bold">Documents</h1>
-          <p className="text-muted-foreground">Manage your documents and files</p>
-        </div>
-        
-        <div className="flex items-center space-x-3 mt-4 lg:mt-0">
-          <button
-            onClick={() => setShowUpload(true)}
-            className="bg-blue-600 text-white px-4 py-2 rounded-lg hover:bg-blue-700 flex items-center space-x-2"
-          >
-            <Upload className="icon-sm" />
-            <span>Upload</span>
-          </button>
-          
-          <div className="flex items-center border rounded-lg">
-            <button
-              onClick={() => setViewMode('list')}
-              className={`p-2 ${viewMode === 'list' ? 'bg-gray-100' : ''}`}
-            >
-              <List className="icon-sm" />
-            </button>
-            <button
-              onClick={() => setViewMode('grid')}
-              className={`p-2 ${viewMode === 'grid' ? 'bg-gray-100' : ''}`}
-            >
-              <Grid className="icon-sm" />
-            </button>
-          </div>
-        </div>
-=======
   content: string;
   createdAt: string;
   updatedAt: string;
@@ -571,7 +230,6 @@
             </div>
           </div>
         )}
->>>>>>> 33072dbc
       </div>
 
       {/* Search and Filters */}
