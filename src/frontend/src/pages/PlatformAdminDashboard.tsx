--- conflicted
+++ resolved
@@ -301,13 +301,6 @@
     }
   };
 
-<<<<<<< HEAD
-  /**
-   * Render the overview tab with platform metrics and client management
-   */
-  const renderOverviewTab = () => (
-    <>
-=======
   // Loading state
   if (isLoading) {
     return (
@@ -370,8 +363,6 @@
           </div>
         </div>
       </section>
-
->>>>>>> 6e290125
       {/* Platform Metrics Overview */}
       <section className="metrics-overview mb-8">
         <div className="grid grid-cols-1 md:grid-cols-2 lg:grid-cols-4 gap-6">
