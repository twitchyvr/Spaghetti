--- conflicted
+++ resolved
@@ -85,19 +85,8 @@
                       } 
                     />
                     <Route path="/client-dashboard" element={<Dashboard />} />
-<<<<<<< HEAD
                     <Route path="/clients/*" element={<ClientManagement />} />
                     <Route path="/monitoring/*" element={<PlatformMonitoringDashboard />} />
-=======
-                    <Route 
-                      path="/clients/*" 
-                      element={
-                        <ProtectedRoute requiredRoles={['Admin', 'PlatformAdmin']}>
-                          <ClientManagement />
-                        </ProtectedRoute>
-                      } 
-                    />
->>>>>>> db62c63a
                     <Route path="/documents/*" element={<Documents />} />
                     <Route 
                       path="/database/*" 
