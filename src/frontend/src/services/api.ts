--- conflicted
+++ resolved
@@ -441,7 +441,6 @@
   },
 };
 
-<<<<<<< HEAD
 // Platform Admin API endpoints
 export const platformAdminApi = {
   // Get platform metrics
@@ -975,36 +974,6 @@
       method: 'PUT',
       body: JSON.stringify({ tier }),
     });
-=======
-// Generic HTTP client for services
-export const httpClient = {
-  async get<T>(endpoint: string, options?: RequestInit): Promise<{ data: T }> {
-    const response = await fetchApi<T>(endpoint, { ...options, method: 'GET' });
-    return { data: response };
-  },
-
-  async post<T>(endpoint: string, data?: any, options?: RequestInit): Promise<{ data: T }> {
-    const response = await fetchApi<T>(endpoint, {
-      ...options,
-      method: 'POST',
-      body: data ? JSON.stringify(data) : null,
-    });
-    return { data: response };
-  },
-
-  async put<T>(endpoint: string, data?: any, options?: RequestInit): Promise<{ data: T }> {
-    const response = await fetchApi<T>(endpoint, {
-      ...options,
-      method: 'PUT',
-      body: data ? JSON.stringify(data) : null,
-    });
-    return { data: response };
-  },
-
-  async delete<T>(endpoint: string, options?: RequestInit): Promise<{ data: T }> {
-    const response = await fetchApi<T>(endpoint, { ...options, method: 'DELETE' });
-    return { data: response };
->>>>>>> db62c63a
   },
 };
 
@@ -1014,14 +983,11 @@
   users: userApi,
   auth: authApi,
   health: healthApi,
-<<<<<<< HEAD
   platformAdmin: platformAdminApi,
   clientManagement: clientManagementApi,
-=======
   // Add HTTP client methods for compatibility
   get: httpClient.get,
   post: httpClient.post,
   put: httpClient.put,
   delete: httpClient.delete,
->>>>>>> db62c63a
 };