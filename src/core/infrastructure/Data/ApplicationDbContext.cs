using Microsoft.EntityFrameworkCore;
using Microsoft.EntityFrameworkCore.Storage.ValueConversion;
using EnterpriseDocsCore.Domain.Entities;
using EnterpriseDocsCore.Domain.Interfaces;
using System.Text.Json;

namespace EnterpriseDocsCore.Infrastructure.Data;

public class ApplicationDbContext : DbContext
{
    public ApplicationDbContext(DbContextOptions<ApplicationDbContext> options) : base(options)
    {
    }

    // Entity Sets
    public DbSet<User> Users => Set<User>();
    public DbSet<Tenant> Tenants => Set<Tenant>();
    public DbSet<Document> Documents => Set<Document>();
    public DbSet<DocumentTag> DocumentTags => Set<DocumentTag>();
    public DbSet<DocumentAttachment> DocumentAttachments => Set<DocumentAttachment>();
    public DbSet<DocumentPermission> DocumentPermissions => Set<DocumentPermission>();
    public DbSet<DocumentAuditEntry> DocumentAuditEntries => Set<DocumentAuditEntry>();
    public DbSet<Role> Roles => Set<Role>();
    public DbSet<UserRole> UserRoles => Set<UserRole>();
    public DbSet<RolePermission> RolePermissions => Set<RolePermission>();
    public DbSet<UserAuthentication> UserAuthentications => Set<UserAuthentication>();
    public DbSet<UserAuditEntry> UserAuditEntries => Set<UserAuditEntry>();
    public DbSet<TenantModule> TenantModules => Set<TenantModule>();
    public DbSet<TenantAuditEntry> TenantAuditEntries => Set<TenantAuditEntry>();
    public DbSet<ImpersonationSession> ImpersonationSessions => Set<ImpersonationSession>();
    public DbSet<PlatformAdminAuditLog> PlatformAdminAuditLogs => Set<PlatformAdminAuditLog>();
<<<<<<< HEAD
    
    // Health Monitoring Entity Sets
    public DbSet<SystemHealthMetric> SystemHealthMetrics => Set<SystemHealthMetric>();
    public DbSet<Incident> Incidents => Set<Incident>();
    public DbSet<IncidentUpdate> IncidentUpdates => Set<IncidentUpdate>();
    public DbSet<MaintenanceWindow> MaintenanceWindows => Set<MaintenanceWindow>();
=======
    public DbSet<RefreshToken> RefreshTokens => Set<RefreshToken>();
>>>>>>> 40d17cbe

    protected override void OnModelCreating(ModelBuilder modelBuilder)
    {
        base.OnModelCreating(modelBuilder);

        // Apply all entity configurations
        modelBuilder.ApplyConfigurationsFromAssembly(typeof(ApplicationDbContext).Assembly);

        // Global query filters for soft delete and multi-tenancy
        modelBuilder.Entity<Document>()
            .HasQueryFilter(d => d.Status != DocumentStatus.Deleted);

        modelBuilder.Entity<User>()
            .HasQueryFilter(u => u.IsActive);

        modelBuilder.Entity<Tenant>()
            .HasQueryFilter(t => t.Status != TenantStatus.Archived);

        // Configure value converters for complex types
        ConfigureValueConverters(modelBuilder);

        // Configure global conventions
        ConfigureGlobalConventions(modelBuilder);

        // Seed default data
        SeedDefaultData(modelBuilder);
    }

    private static void ConfigureValueConverters(ModelBuilder modelBuilder)
    {
        // JSON converters for complex properties
        var jsonOptions = new JsonSerializerOptions
        {
            PropertyNamingPolicy = JsonNamingPolicy.CamelCase,
            WriteIndented = false
        };

        var dictionaryConverter = new ValueConverter<Dictionary<string, object>, string>(
            v => JsonSerializer.Serialize(v, jsonOptions),
            v => JsonSerializer.Deserialize<Dictionary<string, object>>(v, jsonOptions) ?? new Dictionary<string, object>()
        );

        var stringListConverter = new ValueConverter<List<string>, string>(
            v => JsonSerializer.Serialize(v, jsonOptions),
            v => JsonSerializer.Deserialize<List<string>>(v, jsonOptions) ?? new List<string>()
        );

        // Configure User owned types
        modelBuilder.Entity<User>()
            .OwnsOne(e => e.Profile, profile =>
            {
                profile.Property(p => p.CustomFields)
                    .HasConversion(dictionaryConverter);
            });

        modelBuilder.Entity<User>()
            .OwnsOne(e => e.Settings, settings =>
            {
                settings.Property(s => s.ModuleSettings)
                    .HasConversion(new ValueConverter<Dictionary<string, ModuleSettings>, string>(
                        v => JsonSerializer.Serialize(v, jsonOptions),
                        v => JsonSerializer.Deserialize<Dictionary<string, ModuleSettings>>(v, jsonOptions) ?? new Dictionary<string, ModuleSettings>()
                    ));
                settings.Property(s => s.CustomSettings)
                    .HasConversion(dictionaryConverter);
                settings.Property(s => s.FavoriteAgents)
                    .HasConversion(stringListConverter);
            });

        // Configure Tenant owned types
        modelBuilder.Entity<Tenant>()
            .OwnsOne(e => e.Billing, billing =>
            {
                billing.Property(b => b.BillingMetadata)
                    .HasConversion(dictionaryConverter);
            });

        modelBuilder.Entity<Tenant>()
            .OwnsOne(e => e.Configuration, config =>
            {
                config.Property(c => c.EnabledIntegrations)
                    .HasConversion(new ValueConverter<Dictionary<string, bool>, string>(
                        v => JsonSerializer.Serialize(v, jsonOptions),
                        v => JsonSerializer.Deserialize<Dictionary<string, bool>>(v, jsonOptions) ?? new Dictionary<string, bool>()
                    ));
                config.Property(c => c.ComplianceFrameworks)
                    .HasConversion(stringListConverter);
                config.Property(c => c.CustomSettings)
                    .HasConversion(dictionaryConverter);
            });

        modelBuilder.Entity<Tenant>()
            .OwnsOne(e => e.Quotas, quotas =>
            {
                quotas.Property(q => q.ModuleQuotas)
                    .HasConversion(new ValueConverter<Dictionary<string, int>, string>(
                        v => JsonSerializer.Serialize(v, jsonOptions),
                        v => JsonSerializer.Deserialize<Dictionary<string, int>>(v, jsonOptions) ?? new Dictionary<string, int>()
                    ));
            });

        modelBuilder.Entity<Tenant>()
            .OwnsOne(e => e.Branding, branding =>
            {
                branding.Property(b => b.CustomLabels)
                    .HasConversion(new ValueConverter<Dictionary<string, string>, string>(
                        v => JsonSerializer.Serialize(v, jsonOptions),
                        v => JsonSerializer.Deserialize<Dictionary<string, string>>(v, jsonOptions) ?? new Dictionary<string, string>()
                    ));
            });

        // Configure Document owned types
        modelBuilder.Entity<Document>()
            .OwnsOne(e => e.Metadata, metadata =>
            {
                metadata.Property(m => m.Properties)
                    .HasConversion(dictionaryConverter);
                metadata.Property(m => m.Keywords)
                    .HasConversion(stringListConverter);
            });

        modelBuilder.Entity<Document>()
            .OwnsOne(e => e.AIMetadata, ai =>
            {
                ai.Property(e => e.ProcessingResults)
                    .HasConversion(dictionaryConverter);
                ai.Property(e => e.SuggestedTags)
                    .HasConversion(stringListConverter);
            });

        modelBuilder.Entity<UserAuthentication>()
            .Property(e => e.ProviderData)
            .HasConversion(dictionaryConverter);

        modelBuilder.Entity<TenantModule>()
            .Property(e => e.Configuration)
            .HasConversion(dictionaryConverter);

        // Configure RefreshToken entity
        modelBuilder.Entity<RefreshToken>(entity =>
        {
            entity.HasKey(rt => rt.Id);
            entity.Property(rt => rt.Token)
                .IsRequired()
                .HasMaxLength(500);
            entity.HasIndex(rt => rt.Token)
                .IsUnique();
            entity.HasIndex(rt => rt.UserId);
            entity.HasIndex(rt => rt.ExpiresAt);
            entity.HasIndex(rt => rt.RevokedAt);
            
            // Configure relationship with User
            entity.HasOne(rt => rt.User)
                .WithMany()
                .HasForeignKey(rt => rt.UserId)
                .OnDelete(DeleteBehavior.Cascade);
        });
    }

    private static void ConfigureGlobalConventions(ModelBuilder modelBuilder)
    {
        // Configure string length limits
        foreach (var entityType in modelBuilder.Model.GetEntityTypes())
        {
            foreach (var property in entityType.GetProperties())
            {
                if (property.ClrType == typeof(string))
                {
                    var maxLength = property.Name switch
                    {
                        "Email" => (int?)255,
                        "Title" => (int?)500,
                        "Name" or "DisplayName" => (int?)200,
                        "FirstName" or "LastName" => (int?)100,
                        "Description" => (int?)1000,
                        "Content" => null, // No limit for content fields
                        "PhoneNumber" => (int?)20,
                        "TimeZone" => (int?)50,
                        "Language" => (int?)10,
                        "Currency" => (int?)3,
                        "IPAddress" => (int?)45,
                        "UserAgent" => (int?)500,
                        _ when property.Name.EndsWith("Url") => (int?)2000,
                        _ when property.Name.EndsWith("Path") => (int?)500,
                        _ when property.Name.EndsWith("Color") => (int?)7,
                        _ => (int?)100
                    };

                    if (maxLength.HasValue)
                    {
                        property.SetMaxLength(maxLength.Value);
                    }
                }
            }
        }

        // Configure decimal precision for monetary fields
        foreach (var entityType in modelBuilder.Model.GetEntityTypes())
        {
            foreach (var property in entityType.GetProperties())
            {
                if (property.ClrType == typeof(decimal) || property.ClrType == typeof(decimal?))
                {
                    if (property.Name.Contains("Rate") || property.Name.Contains("Cost") || 
                        property.Name.Contains("Price") || property.Name.Contains("Amount"))
                    {
                        property.SetPrecision(18);
                        property.SetScale(2);
                    }
                }
            }
        }

        // Configure DateTime properties to use UTC
        foreach (var entityType in modelBuilder.Model.GetEntityTypes())
        {
            foreach (var property in entityType.GetProperties())
            {
                if (property.ClrType == typeof(DateTime) || property.ClrType == typeof(DateTime?))
                {
                    property.SetValueConverter(new ValueConverter<DateTime, DateTime>(
                        v => v.ToUniversalTime(),
                        v => DateTime.SpecifyKind(v, DateTimeKind.Utc)
                    ));
                }
            }
        }

        // Configure indexes for performance
        ConfigureIndexes(modelBuilder);
    }

    private static void ConfigureIndexes(ModelBuilder modelBuilder)
    {
        // User indexes
        modelBuilder.Entity<User>()
            .HasIndex(e => e.Email)
            .IsUnique();

        modelBuilder.Entity<User>()
            .HasIndex(e => new { e.TenantId, e.IsActive });

        modelBuilder.Entity<User>()
            .HasIndex(e => e.LastLoginAt);

        // Tenant indexes
        modelBuilder.Entity<Tenant>()
            .HasIndex(e => e.Subdomain)
            .IsUnique();

        modelBuilder.Entity<Tenant>()
            .HasIndex(e => e.Status);

        // Document indexes
        modelBuilder.Entity<Document>()
            .HasIndex(e => new { e.TenantId, e.Status, e.UpdatedAt });

        modelBuilder.Entity<Document>()
            .HasIndex(e => new { e.DocumentType, e.Industry });

        modelBuilder.Entity<Document>()
            .HasIndex(e => e.CreatedBy);

        modelBuilder.Entity<Document>()
            .HasIndex(e => e.ParentDocumentId);

        // Document tags indexes
        modelBuilder.Entity<DocumentTag>()
            .HasIndex(e => new { e.DocumentId, e.Name });

        modelBuilder.Entity<DocumentTag>()
            .HasIndex(e => new { e.Name, e.Category });

        // Document permissions indexes
        modelBuilder.Entity<DocumentPermission>()
            .HasIndex(e => new { e.DocumentId, e.UserId });

        modelBuilder.Entity<DocumentPermission>()
            .HasIndex(e => new { e.DocumentId, e.RoleId });

        // User role indexes
        modelBuilder.Entity<UserRole>()
            .HasIndex(e => new { e.UserId, e.RoleId, e.IsActive });

        // Role permission indexes
        modelBuilder.Entity<RolePermission>()
            .HasIndex(e => new { e.RoleId, e.Permission });

        // Authentication indexes
        modelBuilder.Entity<UserAuthentication>()
            .HasIndex(e => new { e.Provider, e.ExternalId })
            .IsUnique();

        // Audit indexes
        modelBuilder.Entity<DocumentAuditEntry>()
            .HasIndex(e => new { e.DocumentId, e.Timestamp });

        modelBuilder.Entity<UserAuditEntry>()
            .HasIndex(e => new { e.UserId, e.Timestamp });

        modelBuilder.Entity<TenantAuditEntry>()
            .HasIndex(e => new { e.TenantId, e.Timestamp });

        // Tenant module indexes
        modelBuilder.Entity<TenantModule>()
            .HasIndex(e => new { e.TenantId, e.ModuleName })
            .IsUnique();

        // Impersonation session indexes
        modelBuilder.Entity<ImpersonationSession>()
            .HasIndex(e => new { e.AdminUserId, e.IsActive });

        modelBuilder.Entity<ImpersonationSession>()
            .HasIndex(e => new { e.TargetUserId, e.StartedAt });

        modelBuilder.Entity<ImpersonationSession>()
            .HasIndex(e => e.ExpiresAt);

        // Platform admin audit log indexes
        modelBuilder.Entity<PlatformAdminAuditLog>()
            .HasIndex(e => new { e.AdminUserId, e.Timestamp });

        modelBuilder.Entity<PlatformAdminAuditLog>()
            .HasIndex(e => new { e.Action, e.Timestamp });

        modelBuilder.Entity<PlatformAdminAuditLog>()
            .HasIndex(e => new { e.TargetEntityType, e.TargetEntityId });
    }

    private static void SeedDefaultData(ModelBuilder modelBuilder)
    {
        // Seed system roles
        var systemAdminRoleId = Guid.Parse("11111111-1111-1111-1111-111111111111");
        var tenantAdminRoleId = Guid.Parse("22222222-2222-2222-2222-222222222222");
        var userRoleId = Guid.Parse("33333333-3333-3333-3333-333333333333");

        modelBuilder.Entity<Role>().HasData(
            new Role
            {
                Id = systemAdminRoleId,
                Name = "System Administrator",
                Description = "Full system administration access",
                IsSystemRole = true,
                IsActive = true,
                CreatedAt = DateTime.UtcNow
            },
            new Role
            {
                Id = tenantAdminRoleId,
                Name = "Tenant Administrator",
                Description = "Full tenant administration access",
                IsSystemRole = true,
                IsActive = true,
                CreatedAt = DateTime.UtcNow
            },
            new Role
            {
                Id = userRoleId,
                Name = "User",
                Description = "Standard user access",
                IsSystemRole = true,
                IsActive = true,
                CreatedAt = DateTime.UtcNow
            }
        );

        // Seed system role permissions
        var systemPermissions = new[]
        {
            "System.Admin", "Tenant.Admin", "User.Admin", "Document.Admin", "Module.Admin"
        };

        var tenantPermissions = new[]
        {
            "Tenant.Admin", "User.Admin", "Document.Admin", "Module.Configure"
        };

        var userPermissions = new[]
        {
            "Document.Read", "Document.Write", "Document.Create", "User.Read"
        };

        var systemRolePermissions = systemPermissions.Select((permission, index) => new RolePermission
        {
            Id = Guid.NewGuid(),
            RoleId = systemAdminRoleId,
            Permission = permission,
            IsGranted = true
        });

        var tenantRolePermissions = tenantPermissions.Select((permission, index) => new RolePermission
        {
            Id = Guid.NewGuid(),
            RoleId = tenantAdminRoleId,
            Permission = permission,
            IsGranted = true
        });

        var userRolePermissions = userPermissions.Select((permission, index) => new RolePermission
        {
            Id = Guid.NewGuid(),
            RoleId = userRoleId,
            Permission = permission,
            IsGranted = true
        });

        modelBuilder.Entity<RolePermission>().HasData(
            systemRolePermissions.Concat(tenantRolePermissions).Concat(userRolePermissions)
        );
    }

    public override async Task<int> SaveChangesAsync(CancellationToken cancellationToken = default)
    {
        UpdateTimestamps();
        return await base.SaveChangesAsync(cancellationToken);
    }

    public override int SaveChanges()
    {
        UpdateTimestamps();
        return base.SaveChanges();
    }

    private void UpdateTimestamps()
    {
        var entries = ChangeTracker.Entries()
            .Where(e => e.State == EntityState.Added || e.State == EntityState.Modified);

        foreach (var entry in entries)
        {
            if (entry.Entity is ITrackable trackable)
            {
                var now = DateTime.UtcNow;

                if (entry.State == EntityState.Added)
                {
                    trackable.CreatedAt = now;
                }

                trackable.UpdatedAt = now;
            }
        }
    }
}

// Interface for entities that support automatic timestamp tracking
public interface ITrackable
{
    DateTime CreatedAt { get; set; }
    DateTime UpdatedAt { get; set; }
}
<|MERGE_RESOLUTION|>--- conflicted
+++ resolved
@@ -29,16 +29,12 @@
     public DbSet<TenantAuditEntry> TenantAuditEntries => Set<TenantAuditEntry>();
     public DbSet<ImpersonationSession> ImpersonationSessions => Set<ImpersonationSession>();
     public DbSet<PlatformAdminAuditLog> PlatformAdminAuditLogs => Set<PlatformAdminAuditLog>();
-<<<<<<< HEAD
     
     // Health Monitoring Entity Sets
     public DbSet<SystemHealthMetric> SystemHealthMetrics => Set<SystemHealthMetric>();
     public DbSet<Incident> Incidents => Set<Incident>();
     public DbSet<IncidentUpdate> IncidentUpdates => Set<IncidentUpdate>();
     public DbSet<MaintenanceWindow> MaintenanceWindows => Set<MaintenanceWindow>();
-=======
-    public DbSet<RefreshToken> RefreshTokens => Set<RefreshToken>();
->>>>>>> 40d17cbe
 
     protected override void OnModelCreating(ModelBuilder modelBuilder)
     {
