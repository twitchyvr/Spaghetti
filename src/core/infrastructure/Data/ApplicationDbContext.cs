--- conflicted
+++ resolved
@@ -29,7 +29,6 @@
     public DbSet<TenantAuditEntry> TenantAuditEntries => Set<TenantAuditEntry>();
     public DbSet<ImpersonationSession> ImpersonationSessions => Set<ImpersonationSession>();
     public DbSet<PlatformAdminAuditLog> PlatformAdminAuditLogs => Set<PlatformAdminAuditLog>();
-<<<<<<< HEAD
     
     // Analytics Entity Sets
     public DbSet<PlatformMetricsDaily> PlatformMetricsDaily => Set<PlatformMetricsDaily>();
@@ -41,9 +40,6 @@
     public DbSet<FeatureAdoptionMetrics> FeatureAdoptionMetrics => Set<FeatureAdoptionMetrics>();
     public DbSet<GeographicMetrics> GeographicMetrics => Set<GeographicMetrics>();
     public DbSet<CompetitiveMetrics> CompetitiveMetrics => Set<CompetitiveMetrics>();
-=======
-    public DbSet<RefreshToken> RefreshTokens => Set<RefreshToken>();
->>>>>>> 40d17cbe
 
     protected override void OnModelCreating(ModelBuilder modelBuilder)
     {
