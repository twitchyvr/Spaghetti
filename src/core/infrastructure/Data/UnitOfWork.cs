using Microsoft.EntityFrameworkCore;
using Microsoft.EntityFrameworkCore.Storage;
using Microsoft.Extensions.Logging;
using Microsoft.Extensions.DependencyInjection;
using EnterpriseDocsCore.Domain.Entities;
using EnterpriseDocsCore.Domain.Interfaces;
using EnterpriseDocsCore.Infrastructure.Data.Repositories;

namespace EnterpriseDocsCore.Infrastructure.Data;

/// <summary>
/// Unit of Work implementation for managing database transactions and repository access
/// </summary>
public class UnitOfWork : IUnitOfWork
{
    private readonly ApplicationDbContext _context;
    private readonly ILoggerFactory _loggerFactory;
    private IDbContextTransaction? _transaction;
    private bool _disposed = false;

    // Repository instances
    private IDocumentRepository? _documents;
    private IUserRepository? _users;
    private ITenantRepository? _tenants;
    private IRoleRepository? _roles;
    private IDocumentTagRepository? _documentTags;
    private IDocumentAttachmentRepository? _documentAttachments;
    private IDocumentPermissionRepository? _documentPermissions;
    private IDocumentAuditEntryRepository? _documentAuditEntries;
    private IUserRoleRepository? _userRoles;
    private IRolePermissionRepository? _rolePermissions;
    private IUserAuthenticationRepository? _userAuthentications;
    private IUserAuditEntryRepository? _userAuditEntries;
    private ITenantModuleRepository? _tenantModules;
    private ITenantAuditEntryRepository? _tenantAuditEntries;
    private IRefreshTokenRepository? _refreshTokens;

    // New authentication-related repositories
    private IAuthenticationSessionRepository? _authenticationSessions;
    private IUserPermissionRepository? _userPermissions;
    private IUserAuthenticationMethodRepository? _userAuthenticationMethods;

    public UnitOfWork(ApplicationDbContext context, ILoggerFactory loggerFactory)
    {
        _context = context ?? throw new ArgumentNullException(nameof(context));
        _loggerFactory = loggerFactory ?? throw new ArgumentNullException(nameof(loggerFactory));
    }

    #region Repository Properties

    public IDocumentRepository Documents =>
        _documents ??= new DocumentRepository(_context, _loggerFactory.CreateLogger<DocumentRepository>());

    public IUserRepository Users =>
        _users ??= new UserRepository(_context, _loggerFactory.CreateLogger<UserRepository>());

    public ITenantRepository Tenants =>
        _tenants ??= new TenantRepository(_context, _loggerFactory.CreateLogger<TenantRepository>());

    public IRoleRepository Roles =>
        _roles ??= new RoleRepository(_context, _loggerFactory.CreateLogger<RoleRepository>());

    public IDocumentTagRepository DocumentTags =>
        _documentTags ??= new DocumentTagRepository(_context, _loggerFactory.CreateLogger<DocumentTagRepository>());

    public IDocumentAttachmentRepository DocumentAttachments =>
        _documentAttachments ??= new DocumentAttachmentRepository(_context, _loggerFactory.CreateLogger<DocumentAttachmentRepository>());

    public IDocumentPermissionRepository DocumentPermissions =>
        _documentPermissions ??= new DocumentPermissionRepository(_context, _loggerFactory.CreateLogger<DocumentPermissionRepository>());

    public IDocumentAuditEntryRepository DocumentAuditEntries =>
        _documentAuditEntries ??= new DocumentAuditEntryRepository(_context, _loggerFactory.CreateLogger<DocumentAuditEntryRepository>());

    public IUserRoleRepository UserRoles =>
        _userRoles ??= new UserRoleRepository(_context, _loggerFactory.CreateLogger<UserRoleRepository>());

    public IRolePermissionRepository RolePermissions =>
        _rolePermissions ??= new RolePermissionRepository(_context, _loggerFactory.CreateLogger<RolePermissionRepository>());

    public IUserAuthenticationRepository UserAuthentications =>
        _userAuthentications ??= new UserAuthenticationRepository(_context, _loggerFactory.CreateLogger<UserAuthenticationRepository>());

    public IUserAuditEntryRepository UserAuditEntries =>
        _userAuditEntries ??= new UserAuditEntryRepository(_context, _loggerFactory.CreateLogger<UserAuditEntryRepository>());

    public ITenantModuleRepository TenantModules =>
        _tenantModules ??= new TenantModuleRepository(_context, _loggerFactory.CreateLogger<TenantModuleRepository>());

    public ITenantAuditEntryRepository TenantAuditEntries =>
        _tenantAuditEntries ??= new TenantAuditEntryRepository(_context, _loggerFactory.CreateLogger<TenantAuditEntryRepository>());

<<<<<<< HEAD
    // New authentication-related repository properties
    public IAuthenticationSessionRepository AuthenticationSessions =>
        _authenticationSessions ??= new AuthenticationSessionRepository(_context, _loggerFactory.CreateLogger<AuthenticationSessionRepository>());

    public IUserPermissionRepository UserPermissions =>
        _userPermissions ??= new UserPermissionRepository(_context, _loggerFactory.CreateLogger<UserPermissionRepository>());

    public IUserAuthenticationMethodRepository UserAuthenticationMethods =>
        _userAuthenticationMethods ??= new UserAuthenticationMethodRepository(_context, _loggerFactory.CreateLogger<UserAuthenticationMethodRepository>());
=======
    public IRefreshTokenRepository RefreshTokens =>
        _refreshTokens ??= new RefreshTokenRepository(_context, _loggerFactory.CreateLogger<RefreshTokenRepository>());
>>>>>>> 40d17cbe

    #endregion

    #region Transaction Management

    public async Task BeginTransactionAsync(CancellationToken cancellationToken = default)
    {
        if (_transaction != null)
        {
            throw new InvalidOperationException("A transaction is already in progress");
        }

        _transaction = await _context.Database.BeginTransactionAsync(cancellationToken);
        _loggerFactory.CreateLogger<UnitOfWork>().LogDebug("Database transaction started with ID: {TransactionId}", _transaction.TransactionId);
    }

    public async Task CommitTransactionAsync(CancellationToken cancellationToken = default)
    {
        if (_transaction == null)
        {
            throw new InvalidOperationException("No transaction in progress");
        }

        try
        {
            await _transaction.CommitAsync(cancellationToken);
            _loggerFactory.CreateLogger<UnitOfWork>().LogDebug("Database transaction committed successfully with ID: {TransactionId}", _transaction.TransactionId);
        }
        catch (Exception ex)
        {
            _loggerFactory.CreateLogger<UnitOfWork>().LogError(ex, "Failed to commit transaction with ID: {TransactionId}", _transaction.TransactionId);
            await RollbackTransactionAsync(cancellationToken);
            throw;
        }
        finally
        {
            await _transaction.DisposeAsync();
            _transaction = null;
        }
    }

    public async Task RollbackTransactionAsync(CancellationToken cancellationToken = default)
    {
        if (_transaction == null)
        {
            _loggerFactory.CreateLogger<UnitOfWork>().LogWarning("Attempted to rollback transaction, but no transaction is in progress");
            return;
        }

        try
        {
            await _transaction.RollbackAsync(cancellationToken);
            _loggerFactory.CreateLogger<UnitOfWork>().LogDebug("Database transaction rolled back successfully with ID: {TransactionId}", _transaction.TransactionId);
        }
        catch (Exception ex)
        {
            _loggerFactory.CreateLogger<UnitOfWork>().LogError(ex, "Failed to rollback transaction with ID: {TransactionId}", _transaction.TransactionId);
            throw;
        }
        finally
        {
            await _transaction.DisposeAsync();
            _transaction = null;
        }
    }

    #endregion

    #region Save Changes

    public async Task<int> SaveChangesAsync(CancellationToken cancellationToken = default)
    {
        try
        {
            var changes = await _context.SaveChangesAsync(cancellationToken);
            _loggerFactory.CreateLogger<UnitOfWork>().LogDebug("Saved {ChangeCount} changes to database", changes);
            return changes;
        }
        catch (DbUpdateException ex)
        {
            _loggerFactory.CreateLogger<UnitOfWork>().LogError(ex, "Database update failed: {Message}", ex.Message);
            
            // Log detailed information about the failed entities
            foreach (var entry in ex.Entries)
            {
                _loggerFactory.CreateLogger<UnitOfWork>().LogError("Failed to save entity of type {EntityType} with state {State}", 
                    entry.Entity.GetType().Name, entry.State);
            }
            
            throw;
        }
        catch (Exception ex)
        {
            _loggerFactory.CreateLogger<UnitOfWork>().LogError(ex, "Unexpected error occurred while saving changes: {Message}", ex.Message);
            throw;
        }
    }

    public async Task<int> SaveChangesAsync(Guid userId, CancellationToken cancellationToken = default)
    {
        // Add user context to audit trails before saving
        AddAuditInformation(userId);
        return await SaveChangesAsync(cancellationToken);
    }

    #endregion

    #region Bulk Operations

    public async Task<int> ExecuteSqlAsync(string sql, CancellationToken cancellationToken = default)
    {
        if (string.IsNullOrWhiteSpace(sql))
        {
            throw new ArgumentException("SQL command cannot be null or empty", nameof(sql));
        }

        try
        {
            var result = await _context.Database.ExecuteSqlRawAsync(sql, cancellationToken);
            _loggerFactory.CreateLogger<UnitOfWork>().LogDebug("Executed SQL command affecting {RowCount} rows", result);
            return result;
        }
        catch (Exception ex)
        {
            _loggerFactory.CreateLogger<UnitOfWork>().LogError(ex, "Failed to execute SQL command: {SQL}", sql);
            throw;
        }
    }

    public async Task<int> ExecuteSqlAsync(string sql, object[] parameters, CancellationToken cancellationToken = default)
    {
        if (string.IsNullOrWhiteSpace(sql))
        {
            throw new ArgumentException("SQL command cannot be null or empty", nameof(sql));
        }

        if (parameters == null)
        {
            throw new ArgumentNullException(nameof(parameters));
        }

        try
        {
            var result = await _context.Database.ExecuteSqlRawAsync(sql, parameters, cancellationToken);
            _loggerFactory.CreateLogger<UnitOfWork>().LogDebug("Executed parameterized SQL command affecting {RowCount} rows", result);
            return result;
        }
        catch (Exception ex)
        {
            _loggerFactory.CreateLogger<UnitOfWork>().LogError(ex, "Failed to execute parameterized SQL command: {SQL}", sql);
            throw;
        }
    }

    #endregion

    #region Private Methods

    /// <summary>
    /// Adds audit information to entities that are being created or modified
    /// </summary>
    private void AddAuditInformation(Guid userId)
    {
        var entries = _context.ChangeTracker.Entries()
            .Where(e => e.State == EntityState.Added || e.State == EntityState.Modified);

        foreach (var entry in entries)
        {
            // Handle auditable entities
            if (entry.Entity is ITrackable trackable)
            {
                var now = DateTime.UtcNow;
                
                if (entry.State == EntityState.Added)
                {
                    trackable.CreatedAt = now;
                }
                
                trackable.UpdatedAt = now;
            }

            // Add specific audit trails for important entities
            switch (entry.Entity)
            {
                case Document document:
                    AddDocumentAuditEntry(document, entry.State, userId);
                    break;
                
                case User user:
                    AddUserAuditEntry(user, entry.State, userId);
                    break;
                
                case Tenant tenant:
                    AddTenantAuditEntry(tenant, entry.State, userId);
                    break;
            }
        }
    }

    private void AddDocumentAuditEntry(Document document, EntityState state, Guid userId)
    {
        var action = state switch
        {
            EntityState.Added => "Created",
            EntityState.Modified => "Updated",
            EntityState.Deleted => "Deleted",
            _ => "Modified"
        };

        var auditEntry = new DocumentAuditEntry
        {
            DocumentId = document.Id,
            Action = action,
            UserId = userId,
            Details = $"Document {action.ToLower()} via Unit of Work",
            Timestamp = DateTime.UtcNow
        };

        _context.DocumentAuditEntries.Add(auditEntry);
    }

    private void AddUserAuditEntry(User user, EntityState state, Guid userId)
    {
        var action = state switch
        {
            EntityState.Added => "Created",
            EntityState.Modified => "Updated",
            EntityState.Deleted => "Deleted",
            _ => "Modified"
        };

        var auditEntry = new UserAuditEntry
        {
            UserId = user.Id,
            Action = action,
            Details = $"User {action.ToLower()} via Unit of Work",
            Timestamp = DateTime.UtcNow,
            IsSuccess = true
        };

        _context.UserAuditEntries.Add(auditEntry);
    }

    private void AddTenantAuditEntry(Tenant tenant, EntityState state, Guid userId)
    {
        var action = state switch
        {
            EntityState.Added => "Created",
            EntityState.Modified => "Updated",
            EntityState.Deleted => "Deleted",
            _ => "Modified"
        };

        var auditEntry = new TenantAuditEntry
        {
            TenantId = tenant.Id,
            Action = action,
            UserId = userId,
            Details = $"Tenant {action.ToLower()} via Unit of Work",
            Timestamp = DateTime.UtcNow,
            Severity = AuditSeverity.Information
        };

        _context.TenantAuditEntries.Add(auditEntry);
    }

    #endregion

    #region Dispose

    protected virtual void Dispose(bool disposing)
    {
        if (!_disposed && disposing)
        {
            // Rollback any uncommitted transaction
            if (_transaction != null)
            {
                _loggerFactory.CreateLogger<UnitOfWork>().LogWarning("Disposing UnitOfWork with uncommitted transaction. Rolling back...");
                _transaction.Rollback();
                _transaction.Dispose();
            }

            _context.Dispose();
            _disposed = true;
        }
    }

    public void Dispose()
    {
        Dispose(true);
        GC.SuppressFinalize(this);
    }

    #endregion
}

/// <summary>
/// Extension methods for registering Unit of Work in DI container
/// </summary>
public static class UnitOfWorkExtensions
{
    /// <summary>
    /// Registers the Unit of Work pattern in the dependency injection container
    /// </summary>
    public static IServiceCollection AddUnitOfWork(this IServiceCollection services)
    {
        services.AddScoped<IUnitOfWork, UnitOfWork>();
        
        // Register individual repositories as well for direct injection if needed
        services.AddScoped<IDocumentRepository, DocumentRepository>();
        services.AddScoped<IUserRepository, UserRepository>();
        services.AddScoped<ITenantRepository, TenantRepository>();
        services.AddScoped<IRoleRepository, RoleRepository>();
        services.AddScoped<IDocumentTagRepository, DocumentTagRepository>();
        services.AddScoped<IDocumentAttachmentRepository, DocumentAttachmentRepository>();
        services.AddScoped<IDocumentPermissionRepository, DocumentPermissionRepository>();
        services.AddScoped<IDocumentAuditEntryRepository, DocumentAuditEntryRepository>();
        services.AddScoped<IUserRoleRepository, UserRoleRepository>();
        services.AddScoped<IRolePermissionRepository, RolePermissionRepository>();
        services.AddScoped<IUserAuthenticationRepository, UserAuthenticationRepository>();
        services.AddScoped<IUserAuditEntryRepository, UserAuditEntryRepository>();
        services.AddScoped<ITenantModuleRepository, TenantModuleRepository>();
        services.AddScoped<ITenantAuditEntryRepository, TenantAuditEntryRepository>();
        
        return services;
    }
}<|MERGE_RESOLUTION|>--- conflicted
+++ resolved
@@ -90,7 +90,6 @@
     public ITenantAuditEntryRepository TenantAuditEntries =>
         _tenantAuditEntries ??= new TenantAuditEntryRepository(_context, _loggerFactory.CreateLogger<TenantAuditEntryRepository>());
 
-<<<<<<< HEAD
     // New authentication-related repository properties
     public IAuthenticationSessionRepository AuthenticationSessions =>
         _authenticationSessions ??= new AuthenticationSessionRepository(_context, _loggerFactory.CreateLogger<AuthenticationSessionRepository>());
@@ -100,10 +99,6 @@
 
     public IUserAuthenticationMethodRepository UserAuthenticationMethods =>
         _userAuthenticationMethods ??= new UserAuthenticationMethodRepository(_context, _loggerFactory.CreateLogger<UserAuthenticationMethodRepository>());
-=======
-    public IRefreshTokenRepository RefreshTokens =>
-        _refreshTokens ??= new RefreshTokenRepository(_context, _loggerFactory.CreateLogger<RefreshTokenRepository>());
->>>>>>> 40d17cbe
 
     #endregion
 
