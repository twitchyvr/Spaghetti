--- conflicted
+++ resolved
@@ -214,7 +214,6 @@
     Task<int> DeleteOldEntriesAsync(DateTime beforeDate, CancellationToken cancellationToken = default);
 }
 
-<<<<<<< HEAD
 // Health Monitoring Repository Interfaces
 
 public interface ISystemHealthMetricRepository : IRepository<SystemHealthMetric, Guid>
@@ -280,18 +279,5 @@
     Task<IEnumerable<MaintenanceWindow>> GetUpcomingMaintenanceAsync(TimeSpan withinTimeSpan, CancellationToken cancellationToken = default);
     Task<IEnumerable<MaintenanceWindow>> GetByAffectedServiceAsync(string serviceName, CancellationToken cancellationToken = default);
     Task<IEnumerable<MaintenanceWindow>> GetConflictingMaintenanceAsync(DateTime startTime, DateTime endTime, CancellationToken cancellationToken = default);
-=======
-public interface IRefreshTokenRepository : IRepository<RefreshToken, Guid>
-{
-    // RefreshToken-specific queries
-    Task<RefreshToken?> GetByTokenAsync(string token, CancellationToken cancellationToken = default);
-    Task<IEnumerable<RefreshToken>> GetByUserIdAsync(Guid userId, CancellationToken cancellationToken = default);
-    Task<IEnumerable<RefreshToken>> GetActiveByUserIdAsync(Guid userId, CancellationToken cancellationToken = default);
-    Task<IEnumerable<RefreshToken>> GetExpiredTokensAsync(CancellationToken cancellationToken = default);
-    
-    Task<bool> IsTokenValidAsync(string token, CancellationToken cancellationToken = default);
-    Task<bool> RevokeTokenAsync(string token, string? revokedByIp = null, string? reason = null, CancellationToken cancellationToken = default);
-    Task<int> RevokeAllUserTokensAsync(Guid userId, string? revokedByIp = null, string? reason = null, CancellationToken cancellationToken = default);
-    Task<int> DeleteExpiredTokensAsync(CancellationToken cancellationToken = default);
->>>>>>> 40d17cbe
+
 }