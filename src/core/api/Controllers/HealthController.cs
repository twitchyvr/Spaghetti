--- conflicted
+++ resolved
@@ -180,13 +180,8 @@
                 return BadRequest(new { error = "Hours must be between 1 and 168 (1 week)" });
             }
 
-<<<<<<< HEAD
-            dynamic dbHealth = healthStatus.components.database;
-            var overallHealthy = (bool)dbHealth.healthy;
-=======
             var period = TimeSpan.FromHours(hours);
             var metrics = await _healthMonitoringService.GetPerformanceMetricsAsync(period);
->>>>>>> 33072dbc
             
             _logger.LogInformation("Performance metrics retrieved for {Hours} hours", hours);
             return Ok(metrics);
