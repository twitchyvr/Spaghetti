--- conflicted
+++ resolved
@@ -175,27 +175,6 @@
     {
         try
         {
-<<<<<<< HEAD
-            var databaseHealth = CheckDatabaseHealth();
-            var memoryHealth = CheckMemoryHealth();
-            var uptimeHealth = GetUptime();
-            
-            var healthStatus = new
-            {
-                status = "healthy",
-                timestamp = DateTime.UtcNow,
-                service = "enterprise-docs-api",
-                version = "1.0.0",
-                components = new
-                {
-                    database = databaseHealth,
-                    memory = memoryHealth,
-                    uptime = uptimeHealth
-                }
-            };
-
-            var overallHealthy = (bool)((dynamic)databaseHealth).healthy;
-=======
             if (hours <= 0 || hours > 24 * 7) // Max 1 week
             {
                 return BadRequest(new { error = "Hours must be between 1 and 168 (1 week)" });
@@ -203,7 +182,6 @@
 
             var period = TimeSpan.FromHours(hours);
             var metrics = await _healthMonitoringService.GetPerformanceMetricsAsync(period);
->>>>>>> e5bbb406
             
             _logger.LogInformation("Performance metrics retrieved for {Hours} hours", hours);
             return Ok(metrics);
